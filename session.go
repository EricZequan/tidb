// Copyright 2013 The ql Authors. All rights reserved.
// Use of this source code is governed by a BSD-style
// license that can be found in the LICENSES/QL-LICENSE file.

// Copyright 2015 PingCAP, Inc.
//
// Licensed under the Apache License, Version 2.0 (the "License");
// you may not use this file except in compliance with the License.
// You may obtain a copy of the License at
//
//     http://www.apache.org/licenses/LICENSE-2.0
//
// Unless required by applicable law or agreed to in writing, software
// distributed under the License is distributed on an "AS IS" BASIS,
// See the License for the specific language governing permissions and
// limitations under the License.

package tidb

import (
	"bytes"
	"encoding/json"
	"fmt"
	"strings"
	"sync"
	"sync/atomic"
	"time"

	"github.com/juju/errors"
	"github.com/ngaut/log"
	"github.com/pingcap/tidb/context"
	"github.com/pingcap/tidb/field"
	"github.com/pingcap/tidb/kv"
	"github.com/pingcap/tidb/meta"
	"github.com/pingcap/tidb/mysql"
	"github.com/pingcap/tidb/privilege"
	"github.com/pingcap/tidb/privilege/privileges"
	"github.com/pingcap/tidb/rset"
	"github.com/pingcap/tidb/sessionctx"
	"github.com/pingcap/tidb/sessionctx/autocommit"
	"github.com/pingcap/tidb/sessionctx/db"
	"github.com/pingcap/tidb/sessionctx/forupdate"
	"github.com/pingcap/tidb/sessionctx/variable"
	"github.com/pingcap/tidb/stmt"
	"github.com/pingcap/tidb/stmt/stmts"
	"github.com/pingcap/tidb/store/localstore"
	"github.com/pingcap/tidb/terror"
	"github.com/pingcap/tidb/util"
	"github.com/pingcap/tidb/util/sqlexec"
	"github.com/pingcap/tidb/util/types"
)

// Session context
type Session interface {
	Status() uint16                               // Flag of current status, such as autocommit
	LastInsertID() uint64                         // Last inserted auto_increment id
	AffectedRows() uint64                         // Affected rows by lastest executed stmt
	Execute(sql string) ([]rset.Recordset, error) // Execute a sql statement
	String() string                               // For debug
	FinishTxn(rollback bool) error
	// For execute prepare statement in binary protocol
	PrepareStmt(sql string) (stmtID uint32, paramCount int, fields []*field.ResultField, err error)
	// Execute a prepared statement
	ExecutePreparedStmt(stmtID uint32, param ...interface{}) (rset.Recordset, error)
	DropPreparedStmt(stmtID uint32) error
	SetClientCapability(uint32) // Set client capability flags
	Close() error
	Retry() error
	Auth(user string, auth []byte, salt []byte) bool
}

var (
	_         Session = (*session)(nil)
	sessionID int64
	sessionMu sync.Mutex
)

type stmtRecord struct {
	stmtID uint32
	st     stmt.Statement
	params []interface{}
}

type stmtHistory struct {
	history []*stmtRecord
}

func (h *stmtHistory) add(stmtID uint32, st stmt.Statement, params ...interface{}) {
	s := &stmtRecord{
		stmtID: stmtID,
		st:     st,
		params: append(([]interface{})(nil), params...),
	}
	h.history = append(h.history, s)
}

func (h *stmtHistory) reset() {

	if len(h.history) > 0 {
		h.history = h.history[:0]
	}
}

func (h *stmtHistory) clone() *stmtHistory {
	nh := *h
	nh.history = make([]*stmtRecord, len(h.history))
	copy(nh.history, h.history)
	return &nh
}

type session struct {
	txn         kv.Transaction // Current transaction
	args        []interface{}  // Statment execution args, this should be cleaned up after exec
	values      map[fmt.Stringer]interface{}
	store       kv.Storage
	sid         int64
	history     stmtHistory
	initing     bool // Running bootstrap using this session.
	retrying    bool
	maxRetryCnt int // Max retry times. If maxRetryCnt <=0, there is no limitation for retry times.

	debugInfos map[string]interface{} // Vars for debug and unit tests.
}

func (s *session) Status() uint16 {
	return variable.GetSessionVars(s).Status
}

func (s *session) LastInsertID() uint64 {
	return variable.GetSessionVars(s).LastInsertID
}

func (s *session) AffectedRows() uint64 {
	return variable.GetSessionVars(s).AffectedRows
}

func (s *session) resetHistory() {
	s.ClearValue(forupdate.ForUpdateKey)
	s.history.reset()
}

func (s *session) SetClientCapability(capability uint32) {
	variable.GetSessionVars(s).ClientCapability = capability
}

func (s *session) FinishTxn(rollback bool) error {
	// transaction has already been committed or rolled back
	if s.txn == nil {
		return nil
	}
	defer func() {
		s.txn = nil
		variable.GetSessionVars(s).SetStatusFlag(mysql.ServerStatusInTrans, false)
	}()

	if rollback {
		s.resetHistory()
		return s.txn.Rollback()
	}

	err := s.txn.Commit()
	if err != nil {
		if !s.retrying && kv.IsRetryableError(err) {
			err = s.Retry()
		}
		if err != nil {
			log.Warnf("txn:%s, %v", s.txn, err)
			return errors.Trace(err)
		}
	}

	s.resetHistory()
	return nil
}

func (s *session) String() string {
	// TODO: how to print binded context in values appropriately?
	data := map[string]interface{}{
		"currDBName": db.GetCurrentSchema(s),
		"sid":        s.sid,
	}

	if s.txn != nil {
		// if txn is committed or rolled back, txn is nil.
		data["txn"] = s.txn.String()
	}

	b, _ := json.MarshalIndent(data, "", "  ")
	return string(b)
}

func needRetry(st stmt.Statement) bool {
	switch st.(type) {
	case *stmts.PreparedStmt, *stmts.ShowStmt, *stmts.DoStmt, *stmts.CommitStmt:
		return false
	default:
		return true
	}
}

func isPreparedStmt(st stmt.Statement) bool {
	switch st.(type) {
	case *stmts.PreparedStmt:
		return true
	default:
		return false
	}
}

func (s *session) Retry() error {
	s.retrying = true
	nh := s.history.clone()
	// Debug infos.
	if len(nh.history) == 0 {
		s.debugInfos[retryEmptyHistoryList] = true
	} else {
		s.debugInfos[retryEmptyHistoryList] = false
	}
	defer func() {
		s.history.history = nh.history
		s.retrying = false
	}()

	if forUpdate := s.Value(forupdate.ForUpdateKey); forUpdate != nil {
		return errors.Errorf("can not retry select for update statement")
	}
	var err error
	retryCnt := 0
	for {
		s.resetHistory()
		s.FinishTxn(true)
		success := true
		for _, sr := range nh.history {
			st := sr.st
			// Skip prepare statement
			if !needRetry(st) {
				continue
			}
			log.Warnf("Retry %s", st.OriginText())
			_, err = runStmt(s, st)
			if err != nil {
				if kv.IsRetryableError(err) {
					success = false
					break
				}
				log.Warnf("session:%v, err:%v", s, err)
				return errors.Trace(err)
			}
		}
		if success {
			err = s.FinishTxn(false)
			if !kv.IsRetryableError(err) {
				break
			}
		}
		retryCnt++
		if (s.maxRetryCnt > 0) && (retryCnt >= s.maxRetryCnt) {
			return errors.Trace(err)
		}
	}
<<<<<<< HEAD
	return nil
=======

	return err
>>>>>>> e4828967
}

// ExecRestrictedSQL implements SQLHelper interface.
// This is used for executing some restricted sql statements.
func (s *session) ExecRestrictedSQL(ctx context.Context, sql string) (rset.Recordset, error) {
	if ctx.Value(&sqlexec.RestrictedSQLExecutorKeyType{}) != nil {
		// We do not support run this function concurrently.
		// TODO: Maybe we should remove this restriction latter.
		return nil, errors.New("Should not call ExecRestrictedSQL concurrently.")
	}
	statements, err := Compile(ctx, sql)
	if err != nil {
		log.Errorf("Compile %s with error: %v", sql, err)
		return nil, errors.Trace(err)
	}
	if len(statements) != 1 {
		log.Errorf("ExecRestrictedSQL only executes one statement. Too many/few statement in %s", sql)
		return nil, errors.New("Wrong number of statement.")
	}
	st := statements[0]
	// Check statement for some restriction
	// For example only support DML on system meta table.
	// TODO: Add more restrictions.
	log.Debugf("Executing %s [%s]", st.OriginText(), sql)
	ctx.SetValue(&sqlexec.RestrictedSQLExecutorKeyType{}, true)
	defer ctx.ClearValue(&sqlexec.RestrictedSQLExecutorKeyType{})
	rs, err := st.Exec(ctx)
	return rs, errors.Trace(err)
}

// getExecRet executes restricted sql and the result is one column.
// It returns a string value.
func (s *session) getExecRet(ctx context.Context, sql string) (string, error) {
	cleanTxn := s.txn == nil
	rs, err := s.ExecRestrictedSQL(ctx, sql)
	if err != nil {
		return "", errors.Trace(err)
	}
	defer rs.Close()
	row, err := rs.Next()
	if err != nil {
		return "", errors.Trace(err)
	}
	if row == nil {
		return "", terror.ExecResultIsEmpty
	}
	value, err := types.ToString(row.Data[0])
	if err != nil {
		return "", errors.Trace(err)
	}
	if cleanTxn {
		// This function has some side effect. Run select may create new txn.
		// We should make environment unchanged.
		s.txn = nil
	}
	return value, nil
}

// GetGlobalStatusVar implements GlobalVarAccessor.GetGlobalStatusVar interface.
func (s *session) GetGlobalStatusVar(ctx context.Context, name string) (string, error) {
	sql := fmt.Sprintf(`SELECT VARIABLE_VALUE FROM %s.%s WHERE VARIABLE_NAME="%s";`,
		mysql.SystemDB, mysql.GlobalStatusTable, name)
	val, err := s.getExecRet(ctx, sql)
	if err != nil {
		if terror.ExecResultIsEmpty.Equal(err) {
			return "", terror.ExecResultIsEmpty.Gen("unknown status variable:%s", name)
		}
		return "", errors.Trace(err)
	}

	return val, nil
}

// SetGlobalStatusVar implements GlobalVarAccessor.SetGlobalStatusVar interface.
func (s *session) SetGlobalStatusVar(ctx context.Context, name string, value string) error {
	sql := fmt.Sprintf(`UPDATE  %s.%s SET VARIABLE_VALUE="%s" WHERE VARIABLE_NAME="%s";`,
		mysql.SystemDB, mysql.GlobalStatusTable, value, strings.ToLower(name))
	_, err := s.ExecRestrictedSQL(ctx, sql)
	return errors.Trace(err)
}

// GetGlobalSysVar implements GlobalVarAccessor.GetGlobalSysVar interface.
func (s *session) GetGlobalSysVar(ctx context.Context, name string) (string, error) {
	sql := fmt.Sprintf(`SELECT VARIABLE_VALUE FROM %s.%s WHERE VARIABLE_NAME="%s";`,
		mysql.SystemDB, mysql.GlobalVariablesTable, name)
	sysVar, err := s.getExecRet(ctx, sql)
	if err != nil {
		if terror.ExecResultIsEmpty.Equal(err) {
			return "", terror.ExecResultIsEmpty.Gen("unknown sys variable:%s", name)
		}
		return "", errors.Trace(err)
	}

	return sysVar, nil
}

// SetGlobalSysVar implements GlobalVarAccessor.SetGlobalSysVar interface.
func (s *session) SetGlobalSysVar(ctx context.Context, name string, value string) error {
	sql := fmt.Sprintf(`UPDATE  %s.%s SET VARIABLE_VALUE="%s" WHERE VARIABLE_NAME="%s";`,
		mysql.SystemDB, mysql.GlobalVariablesTable, value, strings.ToLower(name))
	_, err := s.ExecRestrictedSQL(ctx, sql)
	return errors.Trace(err)
}

// IsAutocommit checks if it is in the auto-commit mode.
func (s *session) isAutocommit(ctx context.Context) bool {
	if ctx.Value(&sqlexec.RestrictedSQLExecutorKeyType{}) != nil {
		return false
	}
	autocommit, ok := variable.GetSessionVars(ctx).Systems["autocommit"]
	if !ok {
		if s.initing {
			return false
		}
		var err error
		autocommit, err = s.GetGlobalSysVar(ctx, "autocommit")
		if err != nil {
			log.Errorf("Get global sys var error: %v", err)
			return false
		}
		variable.GetSessionVars(ctx).Systems["autocommit"] = autocommit
		ok = true
	}
	if ok && (autocommit == "ON" || autocommit == "on" || autocommit == "1") {
		variable.GetSessionVars(ctx).SetStatusFlag(mysql.ServerStatusAutocommit, true)
		return true
	}
	variable.GetSessionVars(ctx).SetStatusFlag(mysql.ServerStatusAutocommit, false)
	return false
}

func (s *session) ShouldAutocommit(ctx context.Context) bool {
	if ctx.Value(&sqlexec.RestrictedSQLExecutorKeyType{}) != nil {
		return false
	}
	// With START TRANSACTION, autocommit remains disabled until you end
	// the transaction with COMMIT or ROLLBACK.
	if variable.GetSessionVars(ctx).Status&mysql.ServerStatusInTrans == 0 && s.isAutocommit(ctx) {
		return true
	}
	return false
}

func (s *session) Execute(sql string) ([]rset.Recordset, error) {
	statements, err := Compile(s, sql)
	if err != nil {
		log.Errorf("Syntax error: %s", sql)
		log.Errorf("Error occurs at %s.", err)
		return nil, errors.Trace(err)
	}

	var rs []rset.Recordset

	for _, st := range statements {
		r, err := runStmt(s, st)
		if err != nil {
			log.Warnf("session:%v, err:%v", s, err)
			return nil, errors.Trace(err)
		}
		if r != nil {
			rs = append(rs, r)
		}
	}
	return rs, nil
}

// For execute prepare statement in binary protocol
func (s *session) PrepareStmt(sql string) (stmtID uint32, paramCount int, fields []*field.ResultField, err error) {
	return prepareStmt(s, sql)
}

// checkArgs makes sure all the arguments' types are known and can be handled.
// integer types are converted to int64 and uint64, time.Time is converted to mysql.Time.
// time.Duration is converted to mysql.Duration, other known types are leaved as it is.
func checkArgs(args ...interface{}) error {
	for i, v := range args {
		switch x := v.(type) {
		case bool:
			if x {
				args[i] = int64(1)
			} else {
				args[i] = int64(0)
			}
		case int8:
			args[i] = int64(x)
		case int16:
			args[i] = int64(x)
		case int32:
			args[i] = int64(x)
		case int:
			args[i] = int64(x)
		case uint8:
			args[i] = uint64(x)
		case uint16:
			args[i] = uint64(x)
		case uint32:
			args[i] = uint64(x)
		case uint:
			args[i] = uint64(x)
		case int64:
		case uint64:
		case float32:
		case float64:
		case string:
		case []byte:
		case time.Duration:
			args[i] = mysql.Duration{Duration: x}
		case time.Time:
			args[i] = mysql.Time{Time: x, Type: mysql.TypeDatetime}
		case nil:
		default:
			return errors.Errorf("cannot use arg[%d] (type %T):unsupported type", i, v)
		}
	}
	return nil
}

// Execute a prepared statement
func (s *session) ExecutePreparedStmt(stmtID uint32, args ...interface{}) (rset.Recordset, error) {
	err := checkArgs(args...)
	if err != nil {
		return nil, err
	}
	st := &stmts.ExecuteStmt{ID: stmtID}
	inHistory := false
	if s.ShouldAutocommit(s) {
		inHistory = true
		s.history.add(stmtID, st, args...)
	}
	r, err := runStmt(s, st, args...)
	if !inHistory {
		s.history.add(stmtID, st, args...)
	}
	return r, errors.Trace(err)
}

func (s *session) DropPreparedStmt(stmtID uint32) error {
	return dropPreparedStmt(s, stmtID)
}

// If forceNew is true, GetTxn() must return a new transaction.
// In this situation, if current transaction is still in progress,
// there will be an implicit commit and create a new transaction.
func (s *session) GetTxn(forceNew bool) (kv.Transaction, error) {
	var err error
	if s.txn == nil {
		s.txn, err = s.store.Begin()
		if err != nil {
			return nil, err
		}
		if !s.isAutocommit(s) {
			variable.GetSessionVars(s).SetStatusFlag(mysql.ServerStatusInTrans, true)
		}
		log.Infof("New txn:%s in session:S%d", s.txn, s.sid)
		return s.txn, nil
	}
	if forceNew {
		err = s.txn.Commit()
		variable.GetSessionVars(s).SetStatusFlag(mysql.ServerStatusInTrans, false)
		if err != nil {
			if !s.retrying && kv.IsRetryableError(err) {
				err = s.Retry()
			}
			if err != nil {
				return nil, errors.Trace(err)
			}
		}
		s.resetHistory()
		s.txn, err = s.store.Begin()
		if err != nil {
			return nil, err
		}
		if !s.isAutocommit(s) {
			variable.GetSessionVars(s).SetStatusFlag(mysql.ServerStatusInTrans, true)
		}
		log.Warnf("Force new txn:%s in session:S%d", s.txn, s.sid)
	}
	return s.txn, nil
}

func (s *session) SetValue(key fmt.Stringer, value interface{}) {
	s.values[key] = value
}

func (s *session) Value(key fmt.Stringer) interface{} {
	value := s.values[key]
	return value
}

func (s *session) ClearValue(key fmt.Stringer) {
	delete(s.values, key)
}

// Close function does some clean work when session end.
func (s *session) Close() error {
	return s.FinishTxn(true)
}

func (s *session) Auth(user string, auth []byte, salt []byte) bool {
	strs := strings.Split(user, "@")
	if len(strs) != 2 {
		log.Warnf("Invalid format for user: %s", user)
		return false
	}
	// Get user password.
	name := strs[0]
	host := strs[1]
	authSQL := fmt.Sprintf("SELECT Password FROM %s.%s WHERE User=\"%s\" and Host=\"%s\";", mysql.SystemDB, mysql.UserTable, name, host)
	rs, err := s.Execute(authSQL)
	if err != nil {
		log.Warnf("Encounter error when auth user %s. Error: %v", user, err)
		return false
	}
	if len(rs) == 0 {
		return false
	}
	row, err := rs[0].Next()
	if err != nil {
		log.Warnf("Encounter error when auth user %s. Error: %v", user, err)
		return false
	}
	if row == nil || len(row.Data) == 0 {
		return false
	}
	pwd, ok := row.Data[0].(string)
	if !ok {
		return false
	}
	hpwd, err := util.DecodePassword(pwd)
	if err != nil {
		log.Errorf("Decode password string error %v", err)
		return false
	}
	checkAuth := util.CalcPassword(salt, hpwd)
	if !bytes.Equal(auth, checkAuth) {
		return false
	}
	variable.GetSessionVars(s).SetCurrentUser(user)
	return true
}

// Some vars name for debug.
const (
	retryEmptyHistoryList = "RetryEmptyHistoryList"
)

// CreateSession creates a new session environment.
func CreateSession(store kv.Storage) (Session, error) {
	s := &session{
		values:      make(map[fmt.Stringer]interface{}),
		store:       store,
		sid:         atomic.AddInt64(&sessionID, 1),
		debugInfos:  make(map[string]interface{}),
		retrying:    false,
		maxRetryCnt: 10,
	}
	domain, err := domap.Get(store)
	if err != nil {
		return nil, err
	}
	sessionctx.BindDomain(s, domain)

	variable.BindSessionVars(s)
	variable.GetSessionVars(s).SetStatusFlag(mysql.ServerStatusAutocommit, true)

	// session implements variable.GlobalVarAccessor. Bind it to ctx.
	variable.BindGlobalVarAccessor(s, s)

	// session implements autocommit.Checker. Bind it to ctx
	autocommit.BindAutocommitChecker(s, s)
	sessionMu.Lock()
	defer sessionMu.Unlock()

	ok := isBoostrapped(store)
	if !ok {
		// if no bootstrap and storage is remote, we must use a little lease time to
		// bootstrap quickly, after bootstrapped, we will reset the lease time.
		// TODO: Using a bootstap tool for doing this may be better later.
		if !localstore.IsLocalStore(store) {
			sessionctx.GetDomain(s).SetLease(100 * time.Millisecond)
		}

		s.initing = true
		bootstrap(s)
		s.initing = false

		if !localstore.IsLocalStore(store) {
			sessionctx.GetDomain(s).SetLease(schemaLease)
		}

		finishBoostrap(store)
	}

	// TODO: Add auth here
	privChecker := &privileges.UserPrivileges{}
	privilege.BindPrivilegeChecker(s, privChecker)
	return s, nil
}

func isBoostrapped(store kv.Storage) bool {
	// check in memory
	_, ok := storeBootstrapped[store.UUID()]
	if ok {
		return true
	}

	// check in kv store
	err := kv.RunInNewTxn(store, false, func(txn kv.Transaction) error {
		var err error
		t := meta.NewMeta(txn)
		ok, err = t.IsBootstrapped()
		return errors.Trace(err)
	})

	if err != nil {
		log.Fatalf("check bootstrapped err %v", err)
	}

	if ok {
		// here mean memory is not ok, but other server has already finished it
		storeBootstrapped[store.UUID()] = true
	}

	return ok
}

func finishBoostrap(store kv.Storage) {
	storeBootstrapped[store.UUID()] = true

	err := kv.RunInNewTxn(store, true, func(txn kv.Transaction) error {
		t := meta.NewMeta(txn)
		err := t.FinishBootstrap()
		return errors.Trace(err)
	})
	if err != nil {
		log.Fatalf("finish bootstrap err %v", err)
	}
}<|MERGE_RESOLUTION|>--- conflicted
+++ resolved
@@ -258,12 +258,7 @@
 			return errors.Trace(err)
 		}
 	}
-<<<<<<< HEAD
-	return nil
-=======
-
 	return err
->>>>>>> e4828967
 }
 
 // ExecRestrictedSQL implements SQLHelper interface.
