--- conflicted
+++ resolved
@@ -1457,18 +1457,6 @@
 		if tp.GetFlen() > mysql.MaxBitDisplayWidth {
 			return types.ErrTooBigDisplayWidth.GenWithStackByArgs(colDef.Name.Name.O, mysql.MaxBitDisplayWidth)
 		}
-<<<<<<< HEAD
-	case mysql.TypeTiDBVectorFloat32:
-		if !variable.EnableVectorType.Load() {
-			return errors.Errorf("vector type is not supported")
-		}
-		if tp.GetFlen() != types.UnspecifiedLength {
-			if err := types.CheckVectorDimValid(tp.GetFlen()); err != nil {
-				return err
-			}
-		}
-=======
->>>>>>> 5389de9c
 	default:
 		// TODO: Add more types.
 	}
